// !$*UTF8*$!
{
	archiveVersion = 1;
	classes = {
	};
	objectVersion = 46;
	objects = {

/* Begin PBXBuildFile section */
		883904441DF6022A001F3188 /* Main.storyboard in Resources */ = {isa = PBXBuildFile; fileRef = 883904421DF6022A001F3188 /* Main.storyboard */; };
		883904461DF6022A001F3188 /* Assets.xcassets in Resources */ = {isa = PBXBuildFile; fileRef = 883904451DF6022A001F3188 /* Assets.xcassets */; };
		883904491DF6022A001F3188 /* LaunchScreen.storyboard in Resources */ = {isa = PBXBuildFile; fileRef = 883904471DF6022A001F3188 /* LaunchScreen.storyboard */; };
		883904511DF60296001F3188 /* ArcGIS.framework in Frameworks */ = {isa = PBXBuildFile; fileRef = 883904501DF60296001F3188 /* ArcGIS.framework */; };
		883904521DF60296001F3188 /* ArcGIS.framework in Embed Frameworks */ = {isa = PBXBuildFile; fileRef = 883904501DF60296001F3188 /* ArcGIS.framework */; settings = {ATTRIBUTES = (CodeSignOnCopy, RemoveHeadersOnCopy, ); }; };
		88A01D7D1EA188EF00CD9621 /* ArcGISToolkit.framework in Frameworks */ = {isa = PBXBuildFile; fileRef = 88B689A41E96E9AC00B67FAB /* ArcGISToolkit.framework */; };
		88A01D7E1EA188EF00CD9621 /* ArcGISToolkit.framework in Embed Frameworks */ = {isa = PBXBuildFile; fileRef = 88B689A41E96E9AC00B67FAB /* ArcGISToolkit.framework */; settings = {ATTRIBUTES = (CodeSignOnCopy, RemoveHeadersOnCopy, ); }; };
		88B689C81E96EDF400B67FAB /* AppDelegate.swift in Sources */ = {isa = PBXBuildFile; fileRef = 88B689BE1E96EDF400B67FAB /* AppDelegate.swift */; };
		88B689C91E96EDF400B67FAB /* ExamplesViewController.swift in Sources */ = {isa = PBXBuildFile; fileRef = 88B689BF1E96EDF400B67FAB /* ExamplesViewController.swift */; };
		88B689CB1E96EDF400B67FAB /* MeasureExample.swift in Sources */ = {isa = PBXBuildFile; fileRef = 88B689C11E96EDF400B67FAB /* MeasureExample.swift */; };
		88B689CE1E96EDF400B67FAB /* ScalebarExample.swift in Sources */ = {isa = PBXBuildFile; fileRef = 88B689C41E96EDF400B67FAB /* ScalebarExample.swift */; };
		88B689D11E96EDF400B67FAB /* VCListViewController.swift in Sources */ = {isa = PBXBuildFile; fileRef = 88B689C71E96EDF400B67FAB /* VCListViewController.swift */; };
<<<<<<< HEAD
		E46893271FEDAE29008ADA79 /* CompassExample.swift in Sources */ = {isa = PBXBuildFile; fileRef = E46893261FEDAE29008ADA79 /* CompassExample.swift */; };
=======
		88DBC2A11FE83D6000255921 /* JobManagerExample.swift in Sources */ = {isa = PBXBuildFile; fileRef = 88DBC2A01FE83D6000255921 /* JobManagerExample.swift */; };
>>>>>>> 6a1de805
		E48405751E9BE7E600927208 /* LegendExample.swift in Sources */ = {isa = PBXBuildFile; fileRef = E48405741E9BE7E600927208 /* LegendExample.swift */; };
/* End PBXBuildFile section */

/* Begin PBXContainerItemProxy section */
		88A01D7F1EA188EF00CD9621 /* PBXContainerItemProxy */ = {
			isa = PBXContainerItemProxy;
			containerPortal = 88B6899F1E96E9AB00B67FAB /* ArcGISToolkit.xcodeproj */;
			proxyType = 1;
			remoteGlobalIDString = 8812336F1DF601A700B2EA8E;
			remoteInfo = ArcGISToolkit;
		};
		88B689A31E96E9AC00B67FAB /* PBXContainerItemProxy */ = {
			isa = PBXContainerItemProxy;
			containerPortal = 88B6899F1E96E9AB00B67FAB /* ArcGISToolkit.xcodeproj */;
			proxyType = 2;
			remoteGlobalIDString = 881233701DF601A700B2EA8E;
			remoteInfo = ArcGISToolkit;
		};
		88B689A51E96E9E000B67FAB /* PBXContainerItemProxy */ = {
			isa = PBXContainerItemProxy;
			containerPortal = 88B6899F1E96E9AB00B67FAB /* ArcGISToolkit.xcodeproj */;
			proxyType = 1;
			remoteGlobalIDString = 8812336F1DF601A700B2EA8E;
			remoteInfo = ArcGISToolkit;
		};
/* End PBXContainerItemProxy section */

/* Begin PBXCopyFilesBuildPhase section */
		883904531DF60296001F3188 /* Embed Frameworks */ = {
			isa = PBXCopyFilesBuildPhase;
			buildActionMask = 2147483647;
			dstPath = "";
			dstSubfolderSpec = 10;
			files = (
				88A01D7E1EA188EF00CD9621 /* ArcGISToolkit.framework in Embed Frameworks */,
				883904521DF60296001F3188 /* ArcGIS.framework in Embed Frameworks */,
			);
			name = "Embed Frameworks";
			runOnlyForDeploymentPostprocessing = 0;
		};
/* End PBXCopyFilesBuildPhase section */

/* Begin PBXFileReference section */
		8839043B1DF6022A001F3188 /* ArcGISToolkitExamples.app */ = {isa = PBXFileReference; explicitFileType = wrapper.application; includeInIndex = 0; path = ArcGISToolkitExamples.app; sourceTree = BUILT_PRODUCTS_DIR; };
		883904431DF6022A001F3188 /* Base */ = {isa = PBXFileReference; lastKnownFileType = file.storyboard; name = Base; path = Base.lproj/Main.storyboard; sourceTree = "<group>"; };
		883904451DF6022A001F3188 /* Assets.xcassets */ = {isa = PBXFileReference; lastKnownFileType = folder.assetcatalog; path = Assets.xcassets; sourceTree = "<group>"; };
		883904481DF6022A001F3188 /* Base */ = {isa = PBXFileReference; lastKnownFileType = file.storyboard; name = Base; path = Base.lproj/LaunchScreen.storyboard; sourceTree = "<group>"; };
		8839044A1DF6022A001F3188 /* Info.plist */ = {isa = PBXFileReference; lastKnownFileType = text.plist.xml; path = Info.plist; sourceTree = "<group>"; };
		883904501DF60296001F3188 /* ArcGIS.framework */ = {isa = PBXFileReference; lastKnownFileType = wrapper.framework; name = ArcGIS.framework; path = "~/Library/SDKs/ArcGIS/iOS/Frameworks/Dynamic/ArcGIS.framework"; sourceTree = "<absolute>"; };
		88B6899F1E96E9AB00B67FAB /* ArcGISToolkit.xcodeproj */ = {isa = PBXFileReference; lastKnownFileType = "wrapper.pb-project"; name = ArcGISToolkit.xcodeproj; path = ../Toolkit/ArcGISToolkit.xcodeproj; sourceTree = "<group>"; };
		88B689BE1E96EDF400B67FAB /* AppDelegate.swift */ = {isa = PBXFileReference; fileEncoding = 4; lastKnownFileType = sourcecode.swift; path = AppDelegate.swift; sourceTree = "<group>"; };
		88B689BF1E96EDF400B67FAB /* ExamplesViewController.swift */ = {isa = PBXFileReference; fileEncoding = 4; lastKnownFileType = sourcecode.swift; path = ExamplesViewController.swift; sourceTree = "<group>"; };
		88B689C11E96EDF400B67FAB /* MeasureExample.swift */ = {isa = PBXFileReference; fileEncoding = 4; lastKnownFileType = sourcecode.swift; path = MeasureExample.swift; sourceTree = "<group>"; };
		88B689C41E96EDF400B67FAB /* ScalebarExample.swift */ = {isa = PBXFileReference; fileEncoding = 4; lastKnownFileType = sourcecode.swift; path = ScalebarExample.swift; sourceTree = "<group>"; };
		88B689C71E96EDF400B67FAB /* VCListViewController.swift */ = {isa = PBXFileReference; fileEncoding = 4; lastKnownFileType = sourcecode.swift; path = VCListViewController.swift; sourceTree = "<group>"; };
<<<<<<< HEAD
		E46893261FEDAE29008ADA79 /* CompassExample.swift */ = {isa = PBXFileReference; lastKnownFileType = sourcecode.swift; path = CompassExample.swift; sourceTree = "<group>"; };
=======
		88DBC2A01FE83D6000255921 /* JobManagerExample.swift */ = {isa = PBXFileReference; lastKnownFileType = sourcecode.swift; path = JobManagerExample.swift; sourceTree = "<group>"; };
>>>>>>> 6a1de805
		E48405741E9BE7E600927208 /* LegendExample.swift */ = {isa = PBXFileReference; fileEncoding = 4; lastKnownFileType = sourcecode.swift; path = LegendExample.swift; sourceTree = "<group>"; };
/* End PBXFileReference section */

/* Begin PBXFrameworksBuildPhase section */
		883904381DF6022A001F3188 /* Frameworks */ = {
			isa = PBXFrameworksBuildPhase;
			buildActionMask = 2147483647;
			files = (
				88A01D7D1EA188EF00CD9621 /* ArcGISToolkit.framework in Frameworks */,
				883904511DF60296001F3188 /* ArcGIS.framework in Frameworks */,
			);
			runOnlyForDeploymentPostprocessing = 0;
		};
/* End PBXFrameworksBuildPhase section */

/* Begin PBXGroup section */
		883904321DF6022A001F3188 = {
			isa = PBXGroup;
			children = (
				88B6899F1E96E9AB00B67FAB /* ArcGISToolkit.xcodeproj */,
				883904501DF60296001F3188 /* ArcGIS.framework */,
				8839043D1DF6022A001F3188 /* ArcGISToolkitExamples */,
				8839043C1DF6022A001F3188 /* Products */,
			);
			sourceTree = "<group>";
		};
		8839043C1DF6022A001F3188 /* Products */ = {
			isa = PBXGroup;
			children = (
				8839043B1DF6022A001F3188 /* ArcGISToolkitExamples.app */,
			);
			name = Products;
			sourceTree = "<group>";
		};
		8839043D1DF6022A001F3188 /* ArcGISToolkitExamples */ = {
			isa = PBXGroup;
			children = (
				883904421DF6022A001F3188 /* Main.storyboard */,
				883904451DF6022A001F3188 /* Assets.xcassets */,
				883904471DF6022A001F3188 /* LaunchScreen.storyboard */,
				8839044A1DF6022A001F3188 /* Info.plist */,
				88B689BE1E96EDF400B67FAB /* AppDelegate.swift */,
				88B689BF1E96EDF400B67FAB /* ExamplesViewController.swift */,
				88B689C71E96EDF400B67FAB /* VCListViewController.swift */,
				88B689D21E96EDFE00B67FAB /* Examples */,
			);
			path = ArcGISToolkitExamples;
			sourceTree = "<group>";
		};
		88B689A01E96E9AB00B67FAB /* Products */ = {
			isa = PBXGroup;
			children = (
				88B689A41E96E9AC00B67FAB /* ArcGISToolkit.framework */,
			);
			name = Products;
			sourceTree = "<group>";
		};
		88B689D21E96EDFE00B67FAB /* Examples */ = {
			isa = PBXGroup;
			children = (
				E46893261FEDAE29008ADA79 /* CompassExample.swift */,
				E48405741E9BE7E600927208 /* LegendExample.swift */,
				88B689C11E96EDF400B67FAB /* MeasureExample.swift */,
				88B689C41E96EDF400B67FAB /* ScalebarExample.swift */,
				88DBC2A01FE83D6000255921 /* JobManagerExample.swift */,
			);
			name = Examples;
			sourceTree = "<group>";
		};
/* End PBXGroup section */

/* Begin PBXNativeTarget section */
		8839043A1DF6022A001F3188 /* ArcGISToolkitExamples */ = {
			isa = PBXNativeTarget;
			buildConfigurationList = 8839044D1DF6022A001F3188 /* Build configuration list for PBXNativeTarget "ArcGISToolkitExamples" */;
			buildPhases = (
				883904371DF6022A001F3188 /* Sources */,
				883904381DF6022A001F3188 /* Frameworks */,
				883904391DF6022A001F3188 /* Resources */,
				883904531DF60296001F3188 /* Embed Frameworks */,
				88AE77111EFC267A00AFC80A /* ShellScript */,
			);
			buildRules = (
			);
			dependencies = (
				88B689A61E96E9E000B67FAB /* PBXTargetDependency */,
				88A01D801EA188EF00CD9621 /* PBXTargetDependency */,
			);
			name = ArcGISToolkitExamples;
			productName = ArcGISToolkitExamples;
			productReference = 8839043B1DF6022A001F3188 /* ArcGISToolkitExamples.app */;
			productType = "com.apple.product-type.application";
		};
/* End PBXNativeTarget section */

/* Begin PBXProject section */
		883904331DF6022A001F3188 /* Project object */ = {
			isa = PBXProject;
			attributes = {
				LastSwiftUpdateCheck = 0800;
				LastUpgradeCheck = 0820;
				ORGANIZATIONNAME = Esri;
				TargetAttributes = {
					8839043A1DF6022A001F3188 = {
						CreatedOnToolsVersion = 8.0;
						DevelopmentTeam = P8HGHS7JQ8;
						LastSwiftMigration = 0820;
						ProvisioningStyle = Automatic;
						SystemCapabilities = {
							com.apple.BackgroundModes = {
								enabled = 1;
							};
						};
					};
				};
			};
			buildConfigurationList = 883904361DF6022A001F3188 /* Build configuration list for PBXProject "ArcGISToolkitExamples" */;
			compatibilityVersion = "Xcode 3.2";
			developmentRegion = English;
			hasScannedForEncodings = 0;
			knownRegions = (
				en,
				Base,
			);
			mainGroup = 883904321DF6022A001F3188;
			productRefGroup = 8839043C1DF6022A001F3188 /* Products */;
			projectDirPath = "";
			projectReferences = (
				{
					ProductGroup = 88B689A01E96E9AB00B67FAB /* Products */;
					ProjectRef = 88B6899F1E96E9AB00B67FAB /* ArcGISToolkit.xcodeproj */;
				},
			);
			projectRoot = "";
			targets = (
				8839043A1DF6022A001F3188 /* ArcGISToolkitExamples */,
			);
		};
/* End PBXProject section */

/* Begin PBXReferenceProxy section */
		88B689A41E96E9AC00B67FAB /* ArcGISToolkit.framework */ = {
			isa = PBXReferenceProxy;
			fileType = wrapper.framework;
			path = ArcGISToolkit.framework;
			remoteRef = 88B689A31E96E9AC00B67FAB /* PBXContainerItemProxy */;
			sourceTree = BUILT_PRODUCTS_DIR;
		};
/* End PBXReferenceProxy section */

/* Begin PBXResourcesBuildPhase section */
		883904391DF6022A001F3188 /* Resources */ = {
			isa = PBXResourcesBuildPhase;
			buildActionMask = 2147483647;
			files = (
				883904491DF6022A001F3188 /* LaunchScreen.storyboard in Resources */,
				883904461DF6022A001F3188 /* Assets.xcassets in Resources */,
				883904441DF6022A001F3188 /* Main.storyboard in Resources */,
			);
			runOnlyForDeploymentPostprocessing = 0;
		};
/* End PBXResourcesBuildPhase section */

/* Begin PBXShellScriptBuildPhase section */
		88AE77111EFC267A00AFC80A /* ShellScript */ = {
			isa = PBXShellScriptBuildPhase;
			buildActionMask = 2147483647;
			files = (
			);
			inputPaths = (
			);
			outputPaths = (
			);
			runOnlyForDeploymentPostprocessing = 0;
			shellPath = /bin/sh;
			shellScript = "bash \"${BUILT_PRODUCTS_DIR}/${FRAMEWORKS_FOLDER_PATH}/ArcGIS.framework/strip-frameworks.sh\"";
		};
/* End PBXShellScriptBuildPhase section */

/* Begin PBXSourcesBuildPhase section */
		883904371DF6022A001F3188 /* Sources */ = {
			isa = PBXSourcesBuildPhase;
			buildActionMask = 2147483647;
			files = (
				88B689C81E96EDF400B67FAB /* AppDelegate.swift in Sources */,
				88B689CB1E96EDF400B67FAB /* MeasureExample.swift in Sources */,
				88DBC2A11FE83D6000255921 /* JobManagerExample.swift in Sources */,
				88B689D11E96EDF400B67FAB /* VCListViewController.swift in Sources */,
				88B689CE1E96EDF400B67FAB /* ScalebarExample.swift in Sources */,
				88B689C91E96EDF400B67FAB /* ExamplesViewController.swift in Sources */,
				E48405751E9BE7E600927208 /* LegendExample.swift in Sources */,
				E46893271FEDAE29008ADA79 /* CompassExample.swift in Sources */,
			);
			runOnlyForDeploymentPostprocessing = 0;
		};
/* End PBXSourcesBuildPhase section */

/* Begin PBXTargetDependency section */
		88A01D801EA188EF00CD9621 /* PBXTargetDependency */ = {
			isa = PBXTargetDependency;
			name = ArcGISToolkit;
			targetProxy = 88A01D7F1EA188EF00CD9621 /* PBXContainerItemProxy */;
		};
		88B689A61E96E9E000B67FAB /* PBXTargetDependency */ = {
			isa = PBXTargetDependency;
			name = ArcGISToolkit;
			targetProxy = 88B689A51E96E9E000B67FAB /* PBXContainerItemProxy */;
		};
/* End PBXTargetDependency section */

/* Begin PBXVariantGroup section */
		883904421DF6022A001F3188 /* Main.storyboard */ = {
			isa = PBXVariantGroup;
			children = (
				883904431DF6022A001F3188 /* Base */,
			);
			name = Main.storyboard;
			sourceTree = "<group>";
		};
		883904471DF6022A001F3188 /* LaunchScreen.storyboard */ = {
			isa = PBXVariantGroup;
			children = (
				883904481DF6022A001F3188 /* Base */,
			);
			name = LaunchScreen.storyboard;
			sourceTree = "<group>";
		};
/* End PBXVariantGroup section */

/* Begin XCBuildConfiguration section */
		8839044B1DF6022A001F3188 /* Debug */ = {
			isa = XCBuildConfiguration;
			buildSettings = {
				ALWAYS_SEARCH_USER_PATHS = NO;
				CLANG_ANALYZER_NONNULL = YES;
				CLANG_CXX_LANGUAGE_STANDARD = "gnu++0x";
				CLANG_CXX_LIBRARY = "libc++";
				CLANG_ENABLE_MODULES = YES;
				CLANG_ENABLE_OBJC_ARC = YES;
				CLANG_WARN_BOOL_CONVERSION = YES;
				CLANG_WARN_CONSTANT_CONVERSION = YES;
				CLANG_WARN_DIRECT_OBJC_ISA_USAGE = YES_ERROR;
				CLANG_WARN_DOCUMENTATION_COMMENTS = YES;
				CLANG_WARN_EMPTY_BODY = YES;
				CLANG_WARN_ENUM_CONVERSION = YES;
				CLANG_WARN_INFINITE_RECURSION = YES;
				CLANG_WARN_INT_CONVERSION = YES;
				CLANG_WARN_OBJC_ROOT_CLASS = YES_ERROR;
				CLANG_WARN_SUSPICIOUS_MOVE = YES;
				CLANG_WARN_SUSPICIOUS_MOVES = YES;
				CLANG_WARN_UNREACHABLE_CODE = YES;
				CLANG_WARN__DUPLICATE_METHOD_MATCH = YES;
				"CODE_SIGN_IDENTITY[sdk=iphoneos*]" = "iPhone Developer";
				COPY_PHASE_STRIP = NO;
				DEBUG_INFORMATION_FORMAT = dwarf;
				ENABLE_STRICT_OBJC_MSGSEND = YES;
				ENABLE_TESTABILITY = YES;
				GCC_C_LANGUAGE_STANDARD = gnu99;
				GCC_DYNAMIC_NO_PIC = NO;
				GCC_NO_COMMON_BLOCKS = YES;
				GCC_OPTIMIZATION_LEVEL = 0;
				GCC_PREPROCESSOR_DEFINITIONS = (
					"DEBUG=1",
					"$(inherited)",
				);
				GCC_WARN_64_TO_32_BIT_CONVERSION = YES;
				GCC_WARN_ABOUT_RETURN_TYPE = YES_ERROR;
				GCC_WARN_UNDECLARED_SELECTOR = YES;
				GCC_WARN_UNINITIALIZED_AUTOS = YES_AGGRESSIVE;
				GCC_WARN_UNUSED_FUNCTION = YES;
				GCC_WARN_UNUSED_VARIABLE = YES;
				IPHONEOS_DEPLOYMENT_TARGET = 10.0;
				MTL_ENABLE_DEBUG_INFO = YES;
				ONLY_ACTIVE_ARCH = YES;
				SDKROOT = iphoneos;
				SWIFT_ACTIVE_COMPILATION_CONDITIONS = DEBUG;
				SWIFT_OPTIMIZATION_LEVEL = "-Onone";
				TARGETED_DEVICE_FAMILY = "1,2";
			};
			name = Debug;
		};
		8839044C1DF6022A001F3188 /* Release */ = {
			isa = XCBuildConfiguration;
			buildSettings = {
				ALWAYS_SEARCH_USER_PATHS = NO;
				CLANG_ANALYZER_NONNULL = YES;
				CLANG_CXX_LANGUAGE_STANDARD = "gnu++0x";
				CLANG_CXX_LIBRARY = "libc++";
				CLANG_ENABLE_MODULES = YES;
				CLANG_ENABLE_OBJC_ARC = YES;
				CLANG_WARN_BOOL_CONVERSION = YES;
				CLANG_WARN_CONSTANT_CONVERSION = YES;
				CLANG_WARN_DIRECT_OBJC_ISA_USAGE = YES_ERROR;
				CLANG_WARN_DOCUMENTATION_COMMENTS = YES;
				CLANG_WARN_EMPTY_BODY = YES;
				CLANG_WARN_ENUM_CONVERSION = YES;
				CLANG_WARN_INFINITE_RECURSION = YES;
				CLANG_WARN_INT_CONVERSION = YES;
				CLANG_WARN_OBJC_ROOT_CLASS = YES_ERROR;
				CLANG_WARN_SUSPICIOUS_MOVE = YES;
				CLANG_WARN_SUSPICIOUS_MOVES = YES;
				CLANG_WARN_UNREACHABLE_CODE = YES;
				CLANG_WARN__DUPLICATE_METHOD_MATCH = YES;
				"CODE_SIGN_IDENTITY[sdk=iphoneos*]" = "iPhone Developer";
				COPY_PHASE_STRIP = NO;
				DEBUG_INFORMATION_FORMAT = "dwarf-with-dsym";
				ENABLE_NS_ASSERTIONS = NO;
				ENABLE_STRICT_OBJC_MSGSEND = YES;
				GCC_C_LANGUAGE_STANDARD = gnu99;
				GCC_NO_COMMON_BLOCKS = YES;
				GCC_WARN_64_TO_32_BIT_CONVERSION = YES;
				GCC_WARN_ABOUT_RETURN_TYPE = YES_ERROR;
				GCC_WARN_UNDECLARED_SELECTOR = YES;
				GCC_WARN_UNINITIALIZED_AUTOS = YES_AGGRESSIVE;
				GCC_WARN_UNUSED_FUNCTION = YES;
				GCC_WARN_UNUSED_VARIABLE = YES;
				IPHONEOS_DEPLOYMENT_TARGET = 10.0;
				MTL_ENABLE_DEBUG_INFO = NO;
				SDKROOT = iphoneos;
				SWIFT_OPTIMIZATION_LEVEL = "-Owholemodule";
				TARGETED_DEVICE_FAMILY = "1,2";
				VALIDATE_PRODUCT = YES;
			};
			name = Release;
		};
		8839044E1DF6022A001F3188 /* Debug */ = {
			isa = XCBuildConfiguration;
			buildSettings = {
				ALWAYS_EMBED_SWIFT_STANDARD_LIBRARIES = YES;
				ASSETCATALOG_COMPILER_APPICON_NAME = AppIcon;
				CLANG_ENABLE_MODULES = YES;
				DEVELOPMENT_TEAM = P8HGHS7JQ8;
				FRAMEWORK_SEARCH_PATHS = (
					"$(inherited)",
					"$(USER_LIBRARY_DIR)/SDKs/ArcGIS/iOS/Frameworks/Dynamic",
				);
				INFOPLIST_FILE = ArcGISToolkitExamples/Info.plist;
				IPHONEOS_DEPLOYMENT_TARGET = 9.0;
				LD_RUNPATH_SEARCH_PATHS = "$(inherited) @executable_path/Frameworks";
				PRODUCT_BUNDLE_IDENTIFIER = "com.esri.${PRODUCT_NAME}";
				PRODUCT_NAME = "$(TARGET_NAME)";
				SWIFT_OPTIMIZATION_LEVEL = "-Onone";
				SWIFT_VERSION = 3.0;
			};
			name = Debug;
		};
		8839044F1DF6022A001F3188 /* Release */ = {
			isa = XCBuildConfiguration;
			buildSettings = {
				ALWAYS_EMBED_SWIFT_STANDARD_LIBRARIES = YES;
				ASSETCATALOG_COMPILER_APPICON_NAME = AppIcon;
				CLANG_ENABLE_MODULES = YES;
				DEVELOPMENT_TEAM = P8HGHS7JQ8;
				FRAMEWORK_SEARCH_PATHS = (
					"$(inherited)",
					"$(USER_LIBRARY_DIR)/SDKs/ArcGIS/iOS/Frameworks/Dynamic",
				);
				INFOPLIST_FILE = ArcGISToolkitExamples/Info.plist;
				IPHONEOS_DEPLOYMENT_TARGET = 9.0;
				LD_RUNPATH_SEARCH_PATHS = "$(inherited) @executable_path/Frameworks";
				PRODUCT_BUNDLE_IDENTIFIER = "com.esri.${PRODUCT_NAME}";
				PRODUCT_NAME = "$(TARGET_NAME)";
				SWIFT_VERSION = 3.0;
			};
			name = Release;
		};
/* End XCBuildConfiguration section */

/* Begin XCConfigurationList section */
		883904361DF6022A001F3188 /* Build configuration list for PBXProject "ArcGISToolkitExamples" */ = {
			isa = XCConfigurationList;
			buildConfigurations = (
				8839044B1DF6022A001F3188 /* Debug */,
				8839044C1DF6022A001F3188 /* Release */,
			);
			defaultConfigurationIsVisible = 0;
			defaultConfigurationName = Release;
		};
		8839044D1DF6022A001F3188 /* Build configuration list for PBXNativeTarget "ArcGISToolkitExamples" */ = {
			isa = XCConfigurationList;
			buildConfigurations = (
				8839044E1DF6022A001F3188 /* Debug */,
				8839044F1DF6022A001F3188 /* Release */,
			);
			defaultConfigurationIsVisible = 0;
			defaultConfigurationName = Release;
		};
/* End XCConfigurationList section */
	};
	rootObject = 883904331DF6022A001F3188 /* Project object */;
}<|MERGE_RESOLUTION|>--- conflicted
+++ resolved
@@ -19,11 +19,8 @@
 		88B689CB1E96EDF400B67FAB /* MeasureExample.swift in Sources */ = {isa = PBXBuildFile; fileRef = 88B689C11E96EDF400B67FAB /* MeasureExample.swift */; };
 		88B689CE1E96EDF400B67FAB /* ScalebarExample.swift in Sources */ = {isa = PBXBuildFile; fileRef = 88B689C41E96EDF400B67FAB /* ScalebarExample.swift */; };
 		88B689D11E96EDF400B67FAB /* VCListViewController.swift in Sources */ = {isa = PBXBuildFile; fileRef = 88B689C71E96EDF400B67FAB /* VCListViewController.swift */; };
-<<<<<<< HEAD
 		E46893271FEDAE29008ADA79 /* CompassExample.swift in Sources */ = {isa = PBXBuildFile; fileRef = E46893261FEDAE29008ADA79 /* CompassExample.swift */; };
-=======
 		88DBC2A11FE83D6000255921 /* JobManagerExample.swift in Sources */ = {isa = PBXBuildFile; fileRef = 88DBC2A01FE83D6000255921 /* JobManagerExample.swift */; };
->>>>>>> 6a1de805
 		E48405751E9BE7E600927208 /* LegendExample.swift in Sources */ = {isa = PBXBuildFile; fileRef = E48405741E9BE7E600927208 /* LegendExample.swift */; };
 /* End PBXBuildFile section */
 
@@ -79,11 +76,8 @@
 		88B689C11E96EDF400B67FAB /* MeasureExample.swift */ = {isa = PBXFileReference; fileEncoding = 4; lastKnownFileType = sourcecode.swift; path = MeasureExample.swift; sourceTree = "<group>"; };
 		88B689C41E96EDF400B67FAB /* ScalebarExample.swift */ = {isa = PBXFileReference; fileEncoding = 4; lastKnownFileType = sourcecode.swift; path = ScalebarExample.swift; sourceTree = "<group>"; };
 		88B689C71E96EDF400B67FAB /* VCListViewController.swift */ = {isa = PBXFileReference; fileEncoding = 4; lastKnownFileType = sourcecode.swift; path = VCListViewController.swift; sourceTree = "<group>"; };
-<<<<<<< HEAD
 		E46893261FEDAE29008ADA79 /* CompassExample.swift */ = {isa = PBXFileReference; lastKnownFileType = sourcecode.swift; path = CompassExample.swift; sourceTree = "<group>"; };
-=======
 		88DBC2A01FE83D6000255921 /* JobManagerExample.swift */ = {isa = PBXFileReference; lastKnownFileType = sourcecode.swift; path = JobManagerExample.swift; sourceTree = "<group>"; };
->>>>>>> 6a1de805
 		E48405741E9BE7E600927208 /* LegendExample.swift */ = {isa = PBXFileReference; fileEncoding = 4; lastKnownFileType = sourcecode.swift; path = LegendExample.swift; sourceTree = "<group>"; };
 /* End PBXFileReference section */
 
